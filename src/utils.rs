--- conflicted
+++ resolved
@@ -128,7 +128,6 @@
 }
 
 #[test]
-<<<<<<< HEAD
 fn test_tilde_matrix() {
     let vec = Vector3::new(1.0, 2.0, 3.0);
     let rslt = Matrix3::new(0.0, -3.0, 2.0, 3.0, 0.0, -1.0, -2.0, 1.0, 0.0);
@@ -159,7 +158,10 @@
         is_diagonal(&Matrix3::new(10.0, 0.0, 0.0, 0.0, 5.0, 0.0, 0.0, 0.0, 2.0)),
         true,
         "diagonal"
-=======
+    );
+}
+
+#[test]
 fn test_perpv() {
     assert_eq!(
         perpv(&Vector3::new(6.0, 6.0, 6.0), &Vector3::new(2.0, 0.0, 0.0)),
@@ -196,6 +198,5 @@
     assert_eq!(
         projv(&Vector3::new(6.0, 0.0, 0.0), &Vector3::new(0.0, 0.0, 9.0)),
         Vector3::new(0.0, 0.0, 0.0)
->>>>>>> d3368d99
     );
 }