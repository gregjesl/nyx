--- conflicted
+++ resolved
@@ -272,9 +272,6 @@
     // NOTE: We specify the use an RK89 to match the GMAT setup.
     let setup = Propagator::rk89(sc, PropOpts::with_fixed_step(10.0 * TimeUnit::Second));
     let final_state = setup.with(sc_state).for_duration(prop_time).unwrap();
-<<<<<<< HEAD
-
-    // Compute the errors
     let rslt = Orbit::cartesian(
         4_172.433_936_615_18,
         436.936_159_720_413,
@@ -341,129 +338,4 @@
         "finite burn backprop velocity wrong: {:.5e}",
         err_v
     );
-}
-
-#[test]
-fn val_transfer_single_maneuver_depl() {
-    /* This is the same test as val_transfer_schedule_depl but uses the maneuver directly as the guidance law. It should work in the same way. */
-    use std::sync::Arc;
-    let cosm = Cosm::de438_gmat();
-    let eme2k = cosm.frame("EME2000");
-
-    // Build the initial spacecraft state
-    let start_time = Epoch::from_gregorian_tai_at_midnight(2002, 1, 1);
-    let orbit = Orbit::cartesian(
-        -2436.45, -2436.45, 6891.037, 5.088_611, -5.088_611, 0.0, start_time, eme2k,
-    );
-
-    // Define the thruster
-    let monoprop = Thruster {
-        thrust: 10.0,
-        isp: 300.0,
-    };
-    let dry_mass = 1e3;
-    let fuel_mass = 756.0;
-    let sc_state = Spacecraft::from_thruster(
-        orbit,
-        dry_mass,
-        fuel_mass,
-        monoprop,
-        GuidanceMode::Custom(0),
-    );
-
-    let prop_time = 50.0 * TimeUnit::Minute;
-
-    let end_time = start_time + prop_time;
-
-    // Define the dynamics
-    let bodies = vec![Bodies::Luna, Bodies::Sun, Bodies::JupiterBarycenter];
-    let orbital_dyn = OrbitalDynamics::point_masses(&bodies, cosm);
-
-    // With 100% thrust: RSS errors:     pos = 3.14651e1 km      vel = 3.75245e-2 km/s
-
-    // Define the maneuver and its schedule
-    let mnvr0 = Mnvr::from_time_invariant(
-        Epoch::from_gregorian_tai_at_midnight(2002, 1, 1),
-        end_time,
-        1.0, // Full thrust
-        Vector3::new(1.0, 0.0, 0.0),
-        Frame::VNC,
-    );
-
-    // And create the spacecraft with that controller
-    let sc = SpacecraftDynamics::from_ctrl(orbital_dyn, Arc::new(mnvr0));
-    // Setup a propagator, and propagate for that duration
-    // NOTE: We specify the use an RK89 to match the GMAT setup.
-    let setup = Propagator::rk89(sc, PropOpts::with_fixed_step(10.0 * TimeUnit::Second));
-    let final_state = setup.with(sc_state).for_duration(prop_time).unwrap();
-=======
->>>>>>> 0c4b94df
-
-    // Compute the errors
-    let rslt = Orbit::cartesian(
-        4_172.433_936_615_18,
-        436.936_159_720_413,
-        -6_518.368_821_953_345,
-        -3.979_569_721_967_499,
-        5.540_321_146_839_762,
-        -2.207_146_819_283_441,
-        end_time,
-        eme2k,
-    );
-
-    let rslt_fuel_mass = 745.802_837_870_161;
-
-    let (err_r, err_v) = rss_orbit_vec_errors(
-        &final_state.orbit.to_cartesian_vec(),
-        &rslt.to_cartesian_vec(),
-    );
-    println!("Absolute errors");
-    let delta = final_state.orbit.to_cartesian_vec() - rslt.to_cartesian_vec();
-    for i in 0..6 {
-        print!("{:.0e}\t", delta[i].abs());
-    }
-    println!();
-
-    println!(
-        "RSS errors:\tpos = {:.5e} km\tvel = {:.5e} km/s",
-        err_r, err_v,
-    );
-
-    assert!(err_r < 2e-10, "finite burn position wrong: {:.5e}", err_r);
-    assert!(err_v < 1e-13, "finite burn velocity wrong: {:.5e}", err_v);
-
-    let delta_fuel_mass = (final_state.fuel_mass_kg - rslt_fuel_mass).abs();
-    println!("Absolute fuel mass error: {:.0e} kg", delta_fuel_mass);
-    assert!(delta_fuel_mass < 2e-10, "incorrect fuel mass");
-
-    // Now, test that backward propagation of maneuvers also works.
-    let backward_state = setup.with(final_state).for_duration(-prop_time).unwrap();
-    println!("Reached: {}\nWanted:  {}", backward_state, sc_state);
-
-    let (err_r, err_v) = rss_orbit_vec_errors(
-        &backward_state.orbit.to_cartesian_vec(),
-        &sc_state.orbit.to_cartesian_vec(),
-    );
-    println!("Backprop Absolute errors");
-    let delta = backward_state.orbit.to_cartesian_vec() - sc_state.orbit.to_cartesian_vec();
-    for i in 0..6 {
-        print!("{:.0e}\t", delta[i].abs());
-    }
-    println!();
-
-    println!(
-        "RSS errors:\tpos = {:.5e} km\tvel = {:.5e} km/s",
-        err_r, err_v,
-    );
-
-    assert!(
-        err_r < 1.0,
-        "finite burn backprop position wrong: {:.5e}",
-        err_r
-    );
-    assert!(
-        err_v < 1e-3,
-        "finite burn backprop velocity wrong: {:.5e}",
-        err_v
-    );
 }