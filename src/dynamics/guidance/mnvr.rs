--- conflicted
+++ resolved
@@ -219,11 +219,7 @@
 
 impl GuidanceLaw<GuidanceMode> for Mnvr {
     fn direction(&self, osc: &Spacecraft) -> Vector3<f64> {
-<<<<<<< HEAD
-        match self.next(osc) {
-=======
         match osc.mode() {
->>>>>>> 0c4b94df
             GuidanceMode::Thrust => {
                 if matches!(self.frame, Frame::Inertial) {
                     self.vector(osc.epoch())
@@ -233,20 +229,11 @@
             }
             _ => Vector3::zeros(),
         }
-        // if matches!(self.frame, Frame::Inertial) {
-        //     self.vector(osc.epoch())
-        // } else {
-        //     osc.orbit.dcm_from_traj_frame(self.frame).unwrap() * self.vector(osc.epoch())
-        // }
     }
 
     fn throttle(&self, osc: &Spacecraft) -> f64 {
-<<<<<<< HEAD
-        match self.next(osc) {
-=======
         // match self.next(osc) {
         match osc.mode() {
->>>>>>> 0c4b94df
             GuidanceMode::Thrust => self.thrust_lvl,
             _ => {
                 // We aren't in maneuver mode, so return 0% throttle
@@ -256,14 +243,6 @@
         // self.thrust_lvl
     }
 
-<<<<<<< HEAD
-    fn next(&self, sc: &Spacecraft) -> GuidanceMode {
-        if sc.epoch() >= self.start && sc.epoch() < self.end {
-            GuidanceMode::Thrust
-        } else {
-            GuidanceMode::Coast
-        }
-=======
     fn next(&self, sc: &mut Spacecraft) {
         let next_mode = if sc.epoch() >= self.start && sc.epoch() < self.end {
             GuidanceMode::Thrust
@@ -271,6 +250,5 @@
             GuidanceMode::Coast
         };
         sc.mut_mode(next_mode);
->>>>>>> 0c4b94df
     }
 }